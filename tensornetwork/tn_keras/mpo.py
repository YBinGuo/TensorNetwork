--- conflicted
+++ resolved
@@ -128,15 +128,9 @@
 
   def call(self, inputs: tf.Tensor, **kwargs) -> tf.Tensor:  # pylint: disable=unused-argument
 
-<<<<<<< HEAD
-    def f(x: tf.Tensor, nodes: List[tf.Tensor], num_nodes: int, in_leg_dim: int,
-          use_bias: bool, bias_var: tf.Tensor) -> tf.Tensor:
-      orig_shape = x.shape
-=======
     def f(x: tf.Tensor, nodes: List[Node], num_nodes: int, in_leg_dim: int,
           output_dim: int, use_bias: bool, bias_var: tf.Tensor) -> tf.Tensor:
 
->>>>>>> 46e5c620
       l = [in_leg_dim] * num_nodes
       input_reshaped = tf.reshape(x, tuple(l))
       x_node = tn.Node(input_reshaped, name='xnode', backend="tensorflow")
@@ -163,12 +157,7 @@
       temp = x_node @ tn_nodes[0]
       for i in range(1, len(tn_nodes)):
         temp = temp @ tn_nodes[i]
-
-<<<<<<< HEAD
-      result = tf.reshape(temp.tensor, (-1,))
-=======
       result = tf.reshape(temp.tensor, (-1, output_dim))
->>>>>>> 46e5c620
       if use_bias:
         result += bias_var
 
